{
  "name": "react-infinite-grid-scroller",
<<<<<<< HEAD
  "version": "2.0.0",
=======
  "version": "2.1.0",
>>>>>>> 769a5bb2
  "description": "infinite vertical or horizontal scroll using css grid layout",
  "main": "index.js",
  "scripts": {
    "dev": "webpack --mode=development --devtool 'eval-source-map' --config webpack.config.js",
    "build": "webpack --mode=production --config webpack.config.js",
    "test": "echo \"No test specified\""
  },
  "publishConfig": {
    "access": "public"
  },
  "keywords": [
    "scroller",
    "scrolling",
    "react",
    "infinite",
    "grid",
    "horizontal",
    "vertical",
    "uniform",
    "fixed",
    "variable",
    "dynamic",
    "list",
    "virtual",
    "IntersectionObserver",
    "ResizeObserver",
    "Drag and drop"
  ],
  "repository": {
    "type": "git",
    "url": "git+https://github.com/HenrikBechmann/react-infinite-grid-scroller.git"
  },
  "author": "Henrik Bechmann",
  "license": "MIT",
  "bugs": {
    "url": "https://github.com/HenrikBechmann/react-infinite-grid-scroller/issues"
  },
  "homepage": "https://github.com/HenrikBechmann/react-infinite-grid-scroller#readme",
  "dependencies": {
    "react-dnd": "^16.0.1",
    "react-dnd-html5-backend": "^16.0.1",
    "react-dnd-touch-backend": "^16.0.1",
    "react-error-boundary": "^4.0.4",
    "react-reverse-portal": "^2.0.1",
    "requestidlecallback": "^0.3.0"
  },
  "peerDependencies": {
    "react": "^18.0.0",
    "react-dom": "^18.0.0"
  },
  "devDependencies": {
    "@babel/core": "^7.12.3",
    "@babel/plugin-proposal-object-rest-spread": "^7.12.1",
    "@babel/plugin-syntax-dynamic-import": "^7.8.3",
    "@babel/polyfill": "^7.12.1",
    "@babel/preset-env": "^7.12.1",
    "@babel/preset-react": "^7.12.5",
    "@types/node": "^20.1.1",
    "@types/react": "^18.0.0",
    "@types/react-dom": "^18.0.0",
    "@typescript-eslint/eslint-plugin": "^6.3.0",
    "@typescript-eslint/parser": "^6.3.0",
    "babel-loader": "^9.1.0",
    "css-loader": "^6.8.1",
    "eslint": "^8.31.0",
    "eslint-plugin-react": "^7.31.11",
    "eslint-plugin-react-hooks": "^4.6.0",
    "style-loader": "^3.3.3",
    "ts-loader": "^9.2.6",
    "typescript": "^5.0.4",
    "url-loader": "^4.1.1",
    "webpack": "^5.61.0",
    "webpack-cli": "^5.0.1",
    "webpack-sources": "^3.2.1"
  },
  "directories": {
    "lib": "lib"
  }
}<|MERGE_RESOLUTION|>--- conflicted
+++ resolved
@@ -1,10 +1,6 @@
 {
   "name": "react-infinite-grid-scroller",
-<<<<<<< HEAD
-  "version": "2.0.0",
-=======
   "version": "2.1.0",
->>>>>>> 769a5bb2
   "description": "infinite vertical or horizontal scroll using css grid layout",
   "main": "index.js",
   "scripts": {
