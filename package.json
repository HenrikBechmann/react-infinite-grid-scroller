--- conflicted
+++ resolved
@@ -1,12 +1,7 @@
 {
   "name": "react-infinite-grid-scroller",
-<<<<<<< HEAD
-  "version": "1.0.5",
-  "description": "Heavy-duty vertical or horizontal infinite scroller",
-=======
   "version": "1.1.0",
   "description": "infinite vertical or horizontal scroll using css grid layout",
->>>>>>> 231aad52
   "main": "index.js",
   "scripts": {
     "dev": "webpack --mode=development --devtool 'eval-source-map' --config webpack.config.js",
