<<<<<<< HEAD
// Cradle.tsx 
// copyright (c) 2019-2022 Henrik Bechmann, Toronto, Licence: MIT
=======
// Cradle.tsx
// copyright (c) 2019-2023 Henrik Bechmann, Toronto, Licence: MIT
>>>>>>> b6e15ced

/*
    The Cradle does the bulk of the work for the infinite grid scroller. It does so with the help of
    eight process handlers (class instances), and one main sub-component - the CellFrame.

    Cradle's main responsibility is to manage the ~30 state changes of the system.

    The illusion of infinite content is maintained by synchronizing changes in cradle content with the
    Cradle location inside the Scrollblock, such that as the Scrollblock is moved, the cradle moves 
    oppositely to stay visible within the viewport.

    The Scrollblock is sized to approximate the list being viewed, so as to have a scroll thumb size 
    and position which realistically reflects the size of the list being shown.

    The position of the cradle is controlled by an 'axis' which is a 0px height/width div
    (along the medial - ScrollBlock can be vertical or horizontal). The purpose of the axis is to 
    act as a 'fold', above which cradle content expands 'headwards' (up or left) in the Cradle, and 
    below which the cradle content expands 'tailwards' (doen or right). The Cradle content is held in 
    two CSS grids (children of the axis): one above or left (the 'head' grid), and one below or right, 
    of the position of the axis (the 'tail' grid).

    The axis is kept near the leading (headward) edge of the visible cell rows of the Viewport

    Technically, there are several key reference points tracked by the Cradle. These are:
        - axisReferenceIndex is the virtual index of the item controlling the location of the axis.
            The axisReferenceIndex is also used to allocate items above (lower index value) and below 
            (same or higher index value) the axis fold. The axisRefernceIndex is the first item in the 
            tail section of the Cradle.
        - (cradleReferenceIndex is inferred from the axisReferenceIndex, and is the virtual index of 
            the item defining the leading bound of the cradle content. The cradleReferenceIndex is usually 
            the first item in the head section of the Cradle, unless the cradle shows the very top of the
            list, in which case the cradleReferenceIndex is the same as the AxisReferenceIndex)
        - axisViewportPixelOffset (pixels that place the axis in relation to the viewport's leading edge)
        - the blockScrollPos, which is the amount of scroll (Viewport scrollTop or scrollLeft) of the 
            ScrollBlock
    
    Overscroll handling (repositioning):
        Owing to the potential rapidity of scrolling, which in the case of large lists and heavy content 
        can be too fast for the system to keep up, there is an overscroll protocol called 'repositioning'.

        If the overscroll is such that the cradle (including its two content grids) has entirely passed 
        out of the viewport, then the Cradle component is replaced by a ScrollTracker (or by null if 
        the host takes responsibility for feedback). The ScrollTracker displays to the user the relative 
        location in the virtual list at the edge of the viewport during repositioning. When the scrolling
        stops Cradle recreates the cradle content, according to the final position of the repositioning 
        process.

    Cradle changes are activated by interrupts:
    - scrolling
    - resizing of the viewport
    - observer callbacks:
        - cradle/viewport intersection for repositioning when the cradle races out of scope
        - two 'triggerline'/viewport intersections which trigger rolling of content
            - rolling content triggers re-allocation of content between cradle head and tail grids
    - pivot - change of orientation
    - host changes of configuration specs through property changes or direct service calls
*/

import React, { 
    useState, 
    useRef, 
    useContext, 
    useEffect, 
    useLayoutEffect, 
    useMemo,
    useCallback, 
} from 'react'

import { ViewportContext } from './Viewport'

// popup position tracker for repositioning
import ScrollTracker from './cradle/ScrollTracker'

// support code; process handlers
import ScrollHandler from './cradle/scrollhandler'
import StateHandler from './cradle/statehandler'
import ContentHandler from './cradle/contenthandler'
import LayoutHandler from './cradle/layouthandler'
import InterruptHandler from './cradle/interrupthandler'
import ServiceHandler from './cradle/servicehandler'
import StylesHandler from './cradle/styleshandler'
// cacheHandler is imported as a property; instantiated at the root

import { isSafariIOS } from './InfiniteGridScroller'

// for children
export const CradleContext = React.createContext(null)

// component
const Cradle = ({ 
        gridSpecs,
        // basics
        runwaySize, 
        listsize, 
        updateListsize,
        startingIndex, 
        getItem, 
        placeholder, 
        placeholderMessages,
        userCallbacks,
        styles,
        triggerlineOffset,
        cache,
        cacheMax,
        // for debugging
        scrollerID,
        // for handler list
        cacheHandler,
        // system
        usePlaceholder,
        useScrollTracker,
        showAxis,
        ONAFTERSCROLL_TIMEOUT,
        IDLECALLBACK_TIMEOUT,
        MAX_CACHE_OVER_RUN,
        VARIABLE_MEASUREMENTS_TIMEOUT,
        scrollerProperties,

    }) => {

    // ========================[ DATA SETUP ]========================

    // unpack gridSpecs
    const {

        orientation,
        gap,
        padding,
        cellHeight,
        cellWidth,
        cellMinHeight,
        cellMinWidth,
        layout,

    } = gridSpecs

    // get viewport context
    const ViewportContextProperties = useContext(ViewportContext)

    const ViewportContextPropertiesRef = useRef(null)
    ViewportContextPropertiesRef.current = ViewportContextProperties // for closures

    // flags
    const isMountedRef = useRef(true)
    const isCachedRef = useRef(false)
    const wasCachedRef = useRef(false)
    const hasBeenRenderedRef = useRef(false)

    // trigger control
    const triggerHistoryRef = useRef({
        previousReferenceName:null,
    })

    //  viewport dimensions and cached state
    const getViewportDimensions = () => {
        const viewportElement = ViewportContextProperties.elementRef.current
        return {
            width:viewportElement.offsetWidth,
            height:viewportElement.offsetHeight
        }
    }

    // two sources; could use some reconciliation
    const { viewportDimensions } = ViewportContextProperties // for scrollTracker
    const { height:viewportheight,width:viewportwidth } = getViewportDimensions() // viewportDimensions

    // cache test
    // zero width and height means the component must be in portal (cache) state
    const isInPortal = ((viewportwidth == 0) && (viewportheight == 0)) 

    const isCacheChange = (isInPortal != isCachedRef.current)

    if (isCacheChange) {
        wasCachedRef.current = isCachedRef.current
        isCachedRef.current = isInPortal
    }

    // cradle state
    const [cradleState, setCradleState] = useState('setup')
    const cradleStateRef = useRef(null) // access by closures
    cradleStateRef.current = cradleState

    // if (!scrollerProperties) {
        // console.log('--> cradleState','-'+scrollerID+'-', cradleState)
        // console.log('-- index',~'+scrollerProperties?.cellFrameDataRef.current.index+'~')
    // }

    // cradle scaffold element refs
    const headCradleElementRef = useRef(null)
    const tailCradleElementRef = useRef(null)
    const axisCradleElementRef = useRef(null)
    const triggercellTriggerlineHeadElementRef = useRef(null)
    const triggercellTriggerlineTailElementRef = useRef(null)

    // layout bundle
    const cradleElementsRef = useRef(
        {
            headRef:headCradleElementRef, 
            tailRef:tailCradleElementRef, 
            axisRef:axisCradleElementRef,
            triggercellTriggerlineHeadRef:triggercellTriggerlineHeadElementRef,
            triggercellTriggerlineTailRef:triggercellTriggerlineTailElementRef,
        }
    )

    // ------------------------[ calculated properties ]------------------------
    // configuration calculations

    // crosscount (also calculated by Scrollblock for deriving Scrollblock length)
    const crosscount = useMemo(() => { // the number of cells crossing orientation

        if (isCachedRef.current) return 0

        const viewportcrosslength = 
            (orientation == 'vertical')?
                viewportwidth:
                viewportheight

        // cross length of viewport (gap to match crossLength)
        const viewportcrosslengthforcalc = viewportcrosslength - (padding * 2) + gap 

        const cellcrosslength = 
            ((orientation == 'vertical')?
                cellWidth:
                cellHeight) 
            + gap

        const cellcrosslengthforcalc = 
            Math.min(cellcrosslength,viewportcrosslengthforcalc) // result cannot be less than 1

        const crosscount = Math.floor(viewportcrosslengthforcalc/cellcrosslengthforcalc)

        return crosscount

    },[
        orientation, 
        gap, 
        padding, 
        cellWidth, 
        cellHeight, 
        viewportheight, 
        viewportwidth,
    ])

    // various row counts
    const [
        cradleRowcount, 
        viewportRowcount,
        listRowcount,
        runwayRowcount,
    ] = useMemo(()=> {

        const viewportLength = 
            (orientation == 'vertical')?
                viewportheight:
                viewportwidth

        let baseRowLength
        if (layout == 'uniform') {

            if (orientation == 'vertical') {

                baseRowLength = cellHeight

            } else {

                baseRowLength = cellWidth

            }

        } else { // layout == 'variable'

            if (orientation == 'vertical') {

                baseRowLength = cellMinHeight

            } else {

                baseRowLength = cellMinWidth

            }

        }

        baseRowLength += gap

        const viewportRowcount = Math.ceil(viewportLength/baseRowLength)

        const listRowcount = Math.ceil(listsize/crosscount)

        const calculatedCradleRowcount = viewportRowcount + (runwaySize * 2)

        let cradleRowcount = Math.min(listRowcount, calculatedCradleRowcount)

        let runwayRowcount
        if (calculatedCradleRowcount >= cradleRowcount) {

            runwayRowcount = runwaySize

        } else {

            const diff = (cradleRowcount - calculatedCradleRowcount)
            runwayRowcount -= Math.floor(diff/2)
            runwayRowcount = Math.max(0,runwayRowcount)

        }

        let itemcount = cradleRowcount * crosscount
        if (itemcount > listsize) {

            itemcount = listsize
            cradleRowcount = Math.ceil(itemcount/crosscount)

        }

        return [
            cradleRowcount, 
            viewportRowcount, 
            listRowcount,
            runwayRowcount,
        ]

    },[
        orientation, 
        gap, 
        // padding,
        cellWidth, 
        cellHeight,
        cellMinWidth,
        cellMinHeight, 
        viewportheight, 
        viewportwidth,

        listsize,
        runwaySize,
        crosscount,
        layout,
    ])

    // ----------------------[ callbacks ]----------------------------

    // host callbacks, upacked by serviceHandler
    const externalCallbacksRef = useRef(
        {
            referenceIndexCallback:userCallbacks?.referenceIndexCallback,
            repositioningFlagCallback:userCallbacks?.repositioningFlagCallback,
            repositioningIndexCallback:userCallbacks?.repositioningIndexCallback,
            preloadIndexCallback:userCallbacks?.preloadIndexCallback,
            deleteListCallback:userCallbacks?.deleteListCallback,
            changeListsizeCallback:userCallbacks?.changeListsizeCallback,
            itemExceptionCallback:userCallbacks?.itemExceptionCallback,
        }
    )

    // -----------------[ bundle properties for handlers ]-------------------

    // bundle all cradle props to pass to handlers - ultimately cradleParametersRef

    const cradleInheritedPropertiesRef = useRef(null) // access by closures and support callbacks
    // up to date values
    cradleInheritedPropertiesRef.current = {
        // gridSpecs
        orientation, gap, padding, layout,
        cellHeight, cellWidth, cellMinHeight, cellMinWidth,
        // ...rest
        cache, cacheMax,
        startingIndex, 
        runwaySize,
        getItem, 
        placeholder, placeholderMessages, usePlaceholder,
        triggerlineOffset,
        scrollerID,
        // objects
        userCallbacks, styles, cacheHandler,
        // control values
        ONAFTERSCROLL_TIMEOUT, MAX_CACHE_OVER_RUN, 
        scrollerProperties,

    }

    const scrollerPropertiesRef = useRef(null)
    // passed to cellFrame content (user content) if requested
    scrollerPropertiesRef.current = {
        orientation, gap, padding, layout,
        cellHeight, cellWidth, cellMinHeight, cellMinWidth,
        listsize,
        runwayRowcount,
        cache,
        cacheMax,
        startingIndex,
        crosscount,
    }

    // configuration properties to share with handlers
    const cradleInternalPropertiesRef = useRef(null)
    cradleInternalPropertiesRef.current = {

        // updated values
        crosscount,
        cradleRowcount,
        viewportRowcount,
        listRowcount,
        listsize,
        updateListsize,
        runwayRowcount,

        // the following values are maintained elsewhere
        isMountedRef,
        cradleElementsRef,
        isCachedRef,
        wasCachedRef,
        triggerHistoryRef,

        // for stateHandler
        cradleStateRef,
        setCradleState,
    }

    // placeholder in cradleParameters to make available individual handlers
    const handlersRef = useRef(null)

    // cradle parameters MASTER BUNDLE
    const cradleParameters = {
        handlersRef,
        ViewportContextPropertiesRef,
        cradleInheritedPropertiesRef, 
        scrollerPropertiesRef,
        cradleInternalPropertiesRef, 
        externalCallbacksRef,
    }

    const cradleParametersRef = useRef(null)
    cradleParametersRef.current = cradleParameters

    // ongoing source of handlers - note all Handlers are given all parameters (cradleParameters)
    if (!handlersRef.current) {

        handlersRef.current = getCradleHandlers(cradleParameters)

    }

    // make handlers directly available to cradle code below
    const { // cacheHandler already available
        interruptHandler,
        scrollHandler,
        // stateHandler, // not used
        contentHandler,
        layoutHandler,
        serviceHandler,
        stylesHandler,
    } = handlersRef.current

    // =======================[ INTERCEPT CACHING STATE CHANGE ]=========================

/*    
    Intercept change in caching status:
    when a component is cached in a portal (in the React virtual DOM), including the transition of 
    being moved from one cellFrame to another when crossing the Cradle axis, 
    the scrollPos (scrollLeft or scrollTop) is reset to 0 (zero). When the scroller is 
    moved to a cellFrame, this code triggers restoration the scrollPos (see case 'parentingtransition'
    in the state management section below).

    This supports InfiniteGridScroller components to be cached as content.

    The restore scrollPos action must be the first priority to hide these scrollPos adjustments
    from the user.
*/
    
    const restoreScrollPos = () => {

        const { cradlePositionData } = layoutHandler

        const blockScrollPos = cradlePositionData.blockScrollPos
        const blockXScrollPos = cradlePositionData.blockXScrollPos
        if (blockScrollPos !== null) {

            const viewportElement = ViewportContextPropertiesRef.current.elementRef.current

            viewportElement[cradlePositionData.blockScrollProperty] = blockScrollPos
            viewportElement[cradlePositionData.blockXScrollProperty] = blockXScrollPos

        }

    }

    if (isCacheChange && !isCachedRef.current) {

        restoreScrollPos()        

    }

    // change state for entering or leaving cache
    useEffect(()=>{

        if (cradleStateRef.current == 'setup') return // nothing to do

        if (isCachedRef.current && !wasCachedRef.current) { // into cache

            setCradleState('cached')

        } else if (!isCachedRef.current && wasCachedRef.current) { // out of cache

            wasCachedRef.current = false

            if (hasBeenRenderedRef.current) {

                setCradleState('rerenderfromcache')

            } else {

                setCradleState('firstrenderfromcache')

            }

        }

    },[isCachedRef.current, wasCachedRef.current])

    // ===================[ INITIALIZATION effects ]=========================
    // initialization effects are independent of caching

    // clear mounted flag on unmount
    useEffect(()=>{

        isMountedRef.current = true
        // unmount
        return () => {

            isMountedRef.current = false

        }

    },[])

    //send call-in functions to host
    useEffect(()=>{

        if (!userCallbacks.functionsCallback) return

        const {

            scrollToIndex, 
            reload, 
            setListsize,
            clearCache, 

            getCacheIndexMap, 
            getCacheItemMap,
            getCradleIndexMap,

            remapIndexes,
            moveIndex,
            insertIndex,
            removeIndex,

        } = serviceHandler

        const functions = {

            scrollToIndex,
            reload,
            setListsize,
            clearCache,
            
            getCacheIndexMap,
            getCacheItemMap,
            getCradleIndexMap,
            remapIndexes,
            moveIndex,
            insertIndex,
            removeIndex,

        }

        userCallbacks.functionsCallback(functions)

    },[])

    // initialize window scroll listeners
    useEffect(() => {

        const viewportElement = ViewportContextPropertiesRef.current.elementRef.current
        viewportElement.addEventListener('scroll',scrollHandler.onScroll)

        return () => {

            viewportElement && 
                viewportElement.removeEventListener('scroll',scrollHandler.onScroll)

        }

    },[])

    // iOS Safari requires special handling - it ignores assignments to scrollLeft/scrollTop during scrolling
    useEffect(() => {

        const { layout } = cradleInheritedPropertiesRef.current

        if (!isSafariIOS() || (layout == 'uniform')) return

        const viewportElement = ViewportContextPropertiesRef.current.elementRef.current
        viewportElement.addEventListener('scroll',scrollHandler.iOSonScroll)

        return () => {

            viewportElement && 
                viewportElement.removeEventListener('scroll',scrollHandler.iOSonScroll)

        }

    },[])

    // observer support
    /*
        There are two interection observers: one for the two cradle grids, and another for triggerlines; 
            both against the viewport.
    */    
    useEffect(()=>{

        const {
            cradleIntersect,
            triggerlinesIntersect,
        } = interruptHandler

        // intersection observer for cradle body
        // this sets up an IntersectionObserver of the cradle against the viewport. When the
        // cradle goes out of the observer scope, the 'repositioningRender' cradle state is triggered.
        const cradleintersectobserver = cradleIntersect.createObserver()
        cradleIntersect.connectElements()

        // triggerobserver triggers cradle content updates 
        //     when triggerlines pass the edge of the viewport
        // defer connectElements until triggercell triggerlines have been assigned
        const triggerobserver = triggerlinesIntersect.createObserver()

        return () => {

            cradleintersectobserver.disconnect()
            triggerobserver.disconnect()

        }

    },[])

    // =====================[ RECONFIGURATION effects ]======================
    // change listsize, caching, resize (UI resize of the viewport), reconfigure, or pivot

    // inernal callback: the new list size will always be less than current listsize
    // invoked if getItem returns null
    const nullItemSetMaxListsize = useCallback((maxListsize) => {
        const listsize = cradleInternalPropertiesRef.current.listsize

        if (maxListsize < listsize) {

            const { deleteListCallback, changeListsizeCallback } = serviceHandler.callbacks

            let dListCallback
            if (deleteListCallback) {
                dListCallback = (deleteList) => {

                    deleteListCallback('getItem returned null',deleteList)

                }

            }

            contentHandler.updateListsize(maxListsize)
            cacheHandler.changeCacheListsize(maxListsize, 
                dListCallback,
                changeListsizeCallback)

        }
    },[])

    // caching change
    useEffect(()=> {

        if (cache == 'preload') {

            setCradleState('startpreload')

            return

        }

        if (cradleStateRef.current == 'setup') return

        switch (cache) {

            case 'keepload': {

                const modelIndexList = contentHandler.getModelIndexList()

                const { deleteListCallback } = serviceHandler.callbacks

                let dListCallback
                if (deleteListCallback) {
                    dListCallback = (deleteList) => {

                        deleteListCallback('pare cache to cacheMax',deleteList)

                    }

                }

                const cacheMax = cradleParameters.cradleInheritedPropertiesRef.current.cacheMax

                if (cacheHandler.pareCacheToMax(cacheMax, modelIndexList, dListCallback, scrollerID)) {

                    cacheHandler.renderPortalLists()
                    
                }

                setCradleState('changecaching')

                break
            }

            case 'cradle': {

                const modelIndexList = contentHandler.getModelIndexList()

                const { deleteListCallback } = serviceHandler.callbacks

                let dListCallback
                if (deleteListCallback) {
                    dListCallback = (deleteList) => {

                        deleteListCallback('match cache to cradle',deleteList)

                    }

                }

                if (cacheHandler.matchCacheToCradle(modelIndexList, dListCallback)) {

                    cacheHandler.renderPortalLists()

                }

                setCradleState('changecaching')

                break
            }

        }

    },[cache, cacheMax])

    // trigger viewportresizing response based on viewport state
    useEffect(()=>{

        if (cradleStateRef.current == 'setup') return

        // movement to and from cache is independent of ui viewportresizing
        if (isCachedRef.current || wasCachedRef.current) {

            return

        }

        if ((ViewportContextPropertiesRef.current.isResizing) && 
                (cradleStateRef.current != 'viewportresizing')) {

            interruptHandler.pauseInterrupts()
 
            setCradleState('viewportresizing')

        }

        // complete viewportresizing mode
        if (!ViewportContextPropertiesRef.current.isResizing && (cradleStateRef.current == 'viewportresizing')) {

            setCradleState('finishviewportresize')

        }

    },[ViewportContextPropertiesRef.current.isResizing])

    // reconfigure for changed size parameters
    useEffect(()=>{

        if (cradleStateRef.current == 'setup') return

        if (isCachedRef.current) return

        interruptHandler.pauseInterrupts()

        setCradleState('reconfigure')

    },[
        cellHeight,
        cellWidth,
        gap,
        padding,
        triggerlineOffset,
        layout,
        runwaySize,
    ])

    useEffect(()=>{

        if (cradleStateRef.current == 'setup') return

        if (isCachedRef.current) return

        const { viewportRowcount, crosscount } = cradleInternalPropertiesRef.current
        const { runwaySize } =  cradleInheritedPropertiesRef.current
        const calculatedCradleRowcount = viewportRowcount + (runwaySize * 2)
        const calculatedCradleItemcount = calculatedCradleRowcount * crosscount

        const indexSpan = contentHandler.indexSpan
        const [lowIndex,highIndex] = indexSpan

        let measuredCradleItemCount
        let changeIsWithinCradle

        if (indexSpan.length == 0) {

            measuredCradleItemCount = 0
            changeIsWithinCradle = true

        } else {

            measuredCradleItemCount = highIndex - lowIndex + 1
            changeIsWithinCradle = (highIndex >= (listsize - 1))
            
        }

        if ((measuredCradleItemCount < calculatedCradleItemcount) || // sub-viewport visible listcount
            changeIsWithinCradle) { // change is not beyond cradle

            interruptHandler.pauseInterrupts()

            setCradleState('reconfigureforlistsize')

        } else {

            setCradleState('ready')

        }

    },[
        listsize, 
    ])

    // a new getItem function implies the need to reload
    useEffect(() => {

        if (cradleStateRef.current == 'setup') return

        interruptHandler.pauseInterrupts()

        setCradleState('reload')

    },[getItem])

    // pivot triggered on change of orientation
    useEffect(()=> {

        layoutHandler.cradlePositionData.blockScrollProperty = 
            (orientation == "vertical")?
                "scrollTop":
                "scrollLeft"

        layoutHandler.cradlePositionData.blockXScrollProperty = 
            (orientation == "horizontal")?
                "scrollTop":
                "scrollLeft"

        if (cradleStateRef.current == 'setup') {
            layoutHandler.cradlePositionData.blockScrollPos = 0
            layoutHandler.cradlePositionData.blockXScrollPos = 0
            return

        }

        if (isCachedRef.current) {
            hasBeenRenderedRef.current = false
            return
        }

        const { layout, gap } = cradleInheritedPropertiesRef.current
        const { cradlePositionData } = layoutHandler
        
        if (layout == 'uniform') {

            const { 
                cellWidth,
                cellHeight,
                gap,
            } = cradleInheritedPropertiesRef.current

            // get previous ratio
            const previousCellPixelLength = 
                ((orientation == 'vertical')?
                    cellWidth:
                    cellHeight)
                + gap

            const previousAxisOffset = layoutHandler.cradlePositionData.targetAxisViewportPixelOffset

            const previousratio = previousAxisOffset/previousCellPixelLength

            const pivotCellPixelLength = 
                ((orientation == 'vertical')?
                    cellHeight:
                    cellWidth)
                + gap

            const pivotAxisOffset = previousratio * pivotCellPixelLength

            cradlePositionData.targetAxisViewportPixelOffset = Math.round(pivotAxisOffset)

        } else {

            cradlePositionData.targetAxisViewportPixelOffset = gap

        }

        interruptHandler.pauseInterrupts()

        setCradleState('pivot')

    },[orientation])

    // =====================[ STYLES ]===========================

    // styles for the six scaffold components
    const [
        cradleHeadStyle,
        cradleTailStyle,
        cradleAxisStyle,
        cradleDividerStyle,
        triggercellTriggerlineHeadStyle,
        triggercellTriggerlineTailStyle,
    ] = useMemo(()=> {

        return stylesHandler.getCradleStyles({

            orientation, 
            cellHeight, 
            cellWidth, 
            cellMinHeight,
            cellMinWidth,
            gap,
            padding,
            viewportheight, 
            viewportwidth,
            crosscount, 
            userstyles:styles,
            triggerlineOffset,
            layout,

        })

    },[

        orientation,
        cellHeight,
        cellWidth,
        cellMinHeight,
        cellMinWidth,
        gap,
        padding,
        viewportheight,
        viewportwidth,
        crosscount,
        styles,
        triggerlineOffset,
        layout,

      ])

    // =====================[ STATE MANAGEMENT ]==========================

    // this is the core state engine (about 30 states), using named states
    // useLayoutEffect for suppressing flashes
    useLayoutEffect(()=>{

        switch (cradleState) {

            // --------------[ precursors to setCradleContent ]---------------
            // these are all workflow related, but
            // resize could be asynchronous when rotating phone during scroll intertia

            case 'setup': { // cycle to allow for ref assignments

                if (cradleInheritedPropertiesRef.current.cache != 'preload') {
                    if (isCachedRef.current) {
                        setCradleState('cached')
                    } else {
                        setCradleState('firstrender') // load grid
                    }
                }
                break

            }

            case 'viewportresizing': {

                // no-op, wait for resizing to end
                break
            }

            case 'startpreload': {

                const finalCallback = () => {

                    const modelIndexList = contentHandler.getModelIndexList()

                    const { deleteListCallback } = serviceHandler.callbacks

                    let dListCallback
                    if (deleteListCallback) {
                        dListCallback = (deleteList) => {

                            deleteListCallback('pare cache to cacheMax',deleteList)

                        }

                    }

                    if (cacheHandler.pareCacheToMax(cacheMax, modelIndexList, dListCallback, scrollerID)) {

                        cacheHandler.renderPortalLists()

                    }

                    if (!isCachedRef.current) {

                        setCradleState('finishpreload')

                    } else {

                        setCradleState('cached')

                    }

                }

                cacheHandler.preload(finalCallback, nullItemSetMaxListsize, scrollerID)

                break
            }

            case 'cached': {

                if (!wasCachedRef.current && !isCachedRef.current){

                    if (hasBeenRenderedRef.current) {

                        setCradleState('rerenderfromcache')

                    } else {

                        setCradleState('firstrenderfromcache')

                    }

                } // else wait for reparenting

                break
            }

            case 'startreposition': {

                const { signals } = interruptHandler

                signals.pauseTriggerlinesObserver = true

                // avoid recursive cradle intersection interrupts
                signals.pauseCradleIntersectionObserver = true
                signals.repositioningRequired = false // because now underway

                if (scrollHandler.isScrolling) {

                    setCradleState('repositioningRender') // toggles with repositioningContinuation

                } else {

                    setCradleState('finishreposition')

                }

                break

            }

            // -------------------[ setCradleContent ]------------------

            /*
                the following 12 cradle states all resolve with
                a chain starting with setCradleContent, 
                continuing with 'preparerender', and ending with
                'restoreinterrupts', with a detour for variable layout 
                to reconfigure the scrollblock
            */
            case 'firstrender':
            case 'firstrenderfromcache':
            case 'rerenderfromcache':
            case 'scrollto':
            case 'changecaching':
            case 'finishpreload':
            case 'finishreposition':
            case 'finishviewportresize':
            case 'pivot':
            case 'reconfigure':
            case 'reconfigureforlistsize':
            case 'reload': {

                if (isCachedRef.current) {
                    setCradleState('cached')
                    break
                }

                const cradleContent = contentHandler.content

                cradleContent.headModelComponents = []
                cradleContent.tailModelComponents = []

                const { layout } = cradleInheritedPropertiesRef.current

                interruptHandler.triggerlinesIntersect.disconnect()
                interruptHandler.cradleIntersect.disconnect()

                if (layout == 'variable') { // restore base config to scrollblock

                    // already done for reposition
                    (cradleState != 'finishreposition') && layoutHandler.restoreBaseScrollblockConfig()

                }

                if (cradleState == 'reload') {
                    cacheHandler.clearCache()
                }

                const { listsize } = cradleInternalPropertiesRef.current
                // set data
                if (listsize) contentHandler.setCradleContent( cradleState )

                if (cradleState != 'finishpreload') {

                    hasBeenRenderedRef.current = true
                    
                }

                // synchronize cache if necessary
                const { cache } = cradleInheritedPropertiesRef.current
                if (cache == 'cradle') {

                    const modelIndexList = contentHandler.getModelIndexList()

                    const { deleteListCallback } = serviceHandler.callbacks

                    let dListCallback
                    if (deleteListCallback) {
                        dListCallback = (deleteList) => {

                            deleteListCallback('match cache to cradle',deleteList)

                        }

                    }

                    if (cacheHandler.matchCacheToCradle(modelIndexList, dListCallback)) {
                        
                        cacheHandler.renderPortalLists()

                    }
                }

                // prepare the cycle for preparerender
                cradleContent.headDisplayComponents = cradleContent.headModelComponents
                cradleContent.tailDisplayComponents = cradleContent.tailModelComponents

                // update virtual DOM
                if (layout == 'uniform') {
    
                    setCradleState('preparerender')

                } else {

                    setCradleState('refreshDOMsetforvariability')

                }

                break
            }

            case 'preparerender': { // cycle for DOM update

                // triggerlines will have been assigned to a new triggerCell by now.
                // connectElements was delayed for a cycle to render triggercell triggerlines
                interruptHandler.triggerlinesIntersect.connectElements()
                interruptHandler.cradleIntersect.connectElements()

                setCradleState('restoreinterrupts') // to restore interrupts

                break
            }

            case 'restoreinterrupts': { // normalize

                interruptHandler.restoreInterrupts()

                setCradleState('ready')

                break 

            }

            // ----------------------[ followup from updateCradleContent ]------------
            // scroll effects

            // renderupdatedcontent is called from updateCradleContent. 
            // it is required to integrate changed DOM configurations before 'ready' is displayed
            case 'renderupdatedcontent': { // cycle for DOM update

                contentHandler.updateCradleContent()

                setCradleState('finishupdatedcontent')

                break

            }

            case 'finishupdatedcontent': { // cycle for DOM update

                // synchronize cache
                const { cache } = cradleInternalPropertiesRef.current
                if (cache == 'keepload') {

                    contentHandler.guardAgainstRunawayCaching()

                }

                const { layout } = cradleInheritedPropertiesRef.current
                if (layout == 'uniform') {

                    interruptHandler.triggerlinesIntersect.connectElements()

                    // re-activate triggers; triggerlines will have been assigned to a new triggerCell by now.
                    // setCradleState('reconnectupdatedcontent')
                    setCradleState('ready')

                } else { // 'variable' content requiring reconfiguration

                    setCradleState('refreshDOMupdateforvariability')

                }

                break
            }

            // ---------------------[ adjust scrollblock for set variable content ]--------------

            case 'refreshDOMsetforvariability': {

                setCradleState('preparesetforvariability')

                break

            }

            case 'preparesetforvariability': {

                setTimeout(() => { // give time for DOM to produce layout
            
                    if (isMountedRef.current) {

                        contentHandler.adjustScrollblockForVariability('setcradle')

                        setCradleState('finishsetforvariability')
                        
                    }

                }, VARIABLE_MEASUREMENTS_TIMEOUT)
                
                break

            }

            case 'finishsetforvariability': {

                setCradleState('preparerender')
                
                break
            }

            // ------------------------[ adjust scrollblock for update variable content ]--------------

            case 'refreshDOMupdateforvariability': {

                // extra cycle to allow for DOM synchronizion with grid changes

                setCradleState('adjustupdateforvariability')

                break

            }

            case 'adjustupdateforvariability': {

                setTimeout(()=> { // allow more DOM update

                    contentHandler.adjustScrollblockForVariability('updatecradle')

                    setCradleState('finishupdateforvariability')

                },0)

                break

            }

            case 'finishupdateforvariability': {

                // re-activate triggers; triggerlines will have been assigned to a new triggerCell by now.
                interruptHandler.triggerlinesIntersect.connectElements()
                interruptHandler.signals.pauseCradleIntersectionObserver = false

                setCradleState('ready')

                break

            }

            // ----------------[ user requests ]-------------

            case 'channelcradleresetafterinsertremove': {

                applyPortalPartitionItemsForDeleteList(cacheHandler)

                setCradleState('changelistsizeafterinsertremove')

                break
            }

            // support for various host service requests; syncs cradle content with cache changes
            case 'applyinsertremovechanges':
            case 'applyremapchanges':
            case 'applymovechanges': {

                cradleContent.headDisplayComponents = cradleContent.headModelComponents
                cradleContent.tailDisplayComponents = cradleContent.tailModelComponents

                applyPortalPartitionItemsForDeleteList(cacheHandler)

                if (cradleState == 'applyinsertremovechanges') {

                    setCradleState('changelistsizeafterinsertremove')

                } else {

                    setCradleState('ready')

                }

                break
            }

            case 'changelistsizeafterinsertremove': {

                const newlistsize = serviceHandler.newlistsize
                serviceHandler.newlistsize = null

                setCradleState('ready')

                // service handler called because this is a followon of a user intervention
                serviceHandler.setListsize(newlistsize)

                break
            }

            case 'clearcache': {

                contentHandler.clearCradle()
                cradleContent.headDisplayComponents = []
                cradleContent.tailDisplayComponents = []
                cacheHandler.clearCache()
                setCradleState('ready')

                break
            }

        }

    },[cradleState])

    const applyPortalPartitionItemsForDeleteList = (cacheHandler) => {

        const { portalPartitionItemsForDeleteList } = cacheHandler

        if (portalPartitionItemsForDeleteList && portalPartitionItemsForDeleteList.length) {

            for (const item of portalPartitionItemsForDeleteList) {

                cacheHandler.removePartitionPortal(item.partitionID, item.itemID)
                
            }

            cacheHandler.portalPartitionItemsForDeleteList = []                    

            cacheHandler.renderPortalLists()

        }

    }

    // standard rendering states (3 states)
    useEffect(()=> { 

        switch (cradleState) {

            // repositioningRender and repositioningContinuation are toggled to generate continuous 
            // repositioning renders
            case 'repositioningRender': // no-op
                break

            case 'repositioningContinuation': // set from onScroll
                setCradleState('repositioningRender')
                break

            case 'ready': // no-op

                break

        }

    },[cradleState])

    // ==========================[ RENDER ]===========================

    const scrollAxisReferenceIndex = layoutHandler.cradlePositionData.targetAxisReferenceIndex
    const scrollIndexRef = useRef(scrollAxisReferenceIndex)
    const scrollTrackerArgs = useMemo(() => {
        if (!['repositioningContinuation','repositioningRender','finishreposition'].includes(cradleState)) {
            return null
        }
        if (scrollAxisReferenceIndex != scrollIndexRef.current) {
            scrollIndexRef.current = scrollAxisReferenceIndex
            const { repositioningIndexCallback } = serviceHandler.callbacks
            repositioningIndexCallback && repositioningIndexCallback(scrollAxisReferenceIndex);
        }
        if (!useScrollTracker) return null
        const trackerargs = {
            top:viewportDimensions.top + 3,
            left:viewportDimensions.left + 3,
            scrollAxisReferenceIndex,
            listsize,
            styles,
        }
        return trackerargs
    },
        [
            cradleState, 
            viewportDimensions, 
            scrollAxisReferenceIndex, 
            listsize,
            styles,
            useScrollTracker,
        ]
    )

    const cradleContent = contentHandler.content

    const triggercellTriggerlinesRef = useRef(null)
    triggercellTriggerlinesRef.current = useMemo(()=>{

        return [
            <div
                key = 'head'
                data-type = 'headtrigger'
                style = {triggercellTriggerlineHeadStyle}
                ref = {triggercellTriggerlineHeadElementRef}
            >
            </div>,
            <div
                key = 'tail'
                data-type = 'tailtrigger'
                style = {triggercellTriggerlineTailStyle}
                ref = {triggercellTriggerlineTailElementRef}
            >
            </div>
        ]

    },[
        triggercellTriggerlineHeadStyle,
        triggercellTriggerlineTailStyle
    ])

    const contextvalueRef = useRef({
        scrollerPropertiesRef, 
        cacheHandler, 
        nullItemSetMaxListsize,
        itemExceptionCallback:serviceHandler.callbacks.itemExceptionCallback,
        IDLECALLBACK_TIMEOUT,
        triggercellTriggerlinesRef,
    })


    // display the cradle components, the ScrollTracker, or null
    return <CradleContext.Provider value = { contextvalueRef.current }>

        {(['repositioningContinuation','repositioningRender'].includes(cradleState))?
            useScrollTracker?<ScrollTracker 
                top = { scrollTrackerArgs.top } 
                left = { scrollTrackerArgs.left } 
                offset = { scrollTrackerArgs.scrollAxisReferenceIndex } 
                listsize = { scrollTrackerArgs.listsize }
                styles = { scrollTrackerArgs.styles }
            />:null:
            <div 
                data-type = 'cradle-axis'
                style = { cradleAxisStyle } 
                ref = { axisCradleElementRef }
            >
                { showAxis? // for debug
                    <div 
                        data-type = 'cradle-divider' 
                        style = { cradleDividerStyle }
                    >
                    </div>:
                    null
                }
                <div 
                
                    data-type = 'head'
                    ref = { headCradleElementRef }
                    style = { cradleHeadStyle }
                
                >
                
                    {(cradleState != 'setup')?
                        cradleContent.headDisplayComponents:
                        null
                    }
                
                </div>
                <div 
                
                    data-type = 'tail'
                    ref = { tailCradleElementRef } 
                    style = { cradleTailStyle }
                
                >
                
                    {(cradleState != 'setup')?
                        cradleContent.tailDisplayComponents:
                        null
                    }
                
                </div>
            </div>
        }

    </CradleContext.Provider>

} // Cradle

export default Cradle

// utility

const getCradleHandlers = (cradleParameters) => {

    const createHandler = handler => new handler(cradleParameters)

    const { cacheHandler } = cradleParameters.cradleInheritedPropertiesRef.current

    cacheHandler.cradleParameters = cradleParameters

    return {

        cacheHandler,
        interruptHandler:createHandler(InterruptHandler),
        scrollHandler:createHandler(ScrollHandler),
        stateHandler:createHandler(StateHandler),
        contentHandler:createHandler(ContentHandler),
        layoutHandler:createHandler(LayoutHandler),
        serviceHandler:createHandler(ServiceHandler),
        stylesHandler:createHandler(StylesHandler),

    }

}<|MERGE_RESOLUTION|>--- conflicted
+++ resolved
@@ -1,10 +1,5 @@
-<<<<<<< HEAD
-// Cradle.tsx 
-// copyright (c) 2019-2022 Henrik Bechmann, Toronto, Licence: MIT
-=======
 // Cradle.tsx
 // copyright (c) 2019-2023 Henrik Bechmann, Toronto, Licence: MIT
->>>>>>> b6e15ced
 
 /*
     The Cradle does the bulk of the work for the infinite grid scroller. It does so with the help of
