// InfiniteGridScroller.tsx
// copyright (c) 2019-2023 Henrik Bechmann, Toronto, Licence: MIT

/*
    react-infinite-grid-scroller = RIGS

    The job of InfiniteGridScroller is to pass parameters to dependents.
    Viewport contains the Scrollblock, which is full size for listsize of given cell height/width.
    Scrollblock in turn contains the Cradle - a component that contains CellFrames, which contain 
    displayed user content (items) or transitional placeholders. 

    Host content is instantiated in a cache of React portals (via cacheHandler). Content is then 
    portal'd to CellFrames. The cache can be configured to hold more items than the Cradle (limited by 
    device memory). Caching allows host content to maintain state.

    Scrollblock represents the entirety of the list (and is sized accordingly). It is the object that is scrolled.

    Cradle contains the list items, and is 'virtualized' -- it appears as though it scrolls through a filled 
    scrollblock, but in fact it is only slightly larger than the viewport. Content is rotated in and out of the 
    cradle through the cache.
    
    Individual host items are framed by CellFrame, which are managed by Cradle.

    Overall the InfiniteGridScroller as a package manages the asynchronous interactions of the 
    components of the mechanism. Most of the work occurs in the Cradle component.

    The Rigs liner (the top level Viewport element) is set with 'display:absolute' and 'inset:0', so the user 
    containing block should be styles accordingly.
*/

import React, { useEffect, useState, useCallback, useRef } from 'react'

// defensive
import { ErrorBoundary } from 'react-error-boundary' // www.npmjs.com/package/react-error-boundary

export const isSafariIOS = () => {
    const
        is_ios = /iP(ad|od|hone)/i.test(window.navigator.userAgent),
        is_safari = !!navigator.userAgent.match(/Version\/[\d\.]+.*Safari/)
    return ( is_ios && is_safari ) 
}

// based on module template
function ErrorFallback({error, resetErrorBoundary}) {
  return (
    <div role="alert">
      <p>Oops! Something went wrong inside react-infinite-grid-scroller.</p>
      <p>Click to cancel the error and continue.</p>
      <button onClick={ resetErrorBoundary }>Cancel error</button>
      <pre>{error}</pre>
    </div>
  )
}

// scroller components
import Viewport from './Viewport'
import Scrollblock from './Scrollblock'
import Cradle from './Cradle'

// loaded here to minimize redundant renders in Cradle
import PortalCache from './PortalCache'
import CacheHandler from './portalcache/cachehandler'

// -------------------[ global session ID generator ]----------------

let globalScrollerID = 0

// ===================================[ INITIALIZE ]===========================

const InfiniteGridScroller = (props) => {


    // ------------------[ normalize properties ]--------------------

    let { 

        // required
        cellHeight, // required. the outer pixel height - literal for vertical; approximate for horizontal
            // max for variable layout
        cellWidth, // required. the outer pixel width - literal for horizontal; approximate for vertical
            // max for variable layout
        startingListSize = 0, // the starging number of items in the virtual list. can be changed
        getItem, // required. function provided by host - parameters set by system are index number
            // and session itemID for tracking and matching; 
            // return value is host-selected component or promise of a component, or null or undefined

        // grid specs:
        orientation = 'vertical', // vertical or horizontal
        gap = 0, // space between grid cells, not including the leading and trailing padding
        padding = 0, // the border space between the items and the viewport, applied to the cradle
        layout = 'uniform', // uniform, variable
        cellMinHeight = 25, // for layout == 'variable' && orientation == 'vertical'
        cellMinWidth = 25, // for layout == 'variable' && orientation == 'horizontal'

        // scroller specs:
        runwaySize = 3, // the number of rows outside the view of each side of the viewport 
            // -- gives time to assemble cellFrames before display
        startingIndex = 0, // the 0-based starting index of the list, when first loaded

        // system specs:
        cache = 'cradle', // "preload", "keepload" or "cradle"
        cacheMax = null, // always minimum cradle content size; falsey means limited by listsize
        placeholder, // optional. a sparse component to stand in for content until the content arrives; 
            // replaces default placeholder if present
        usePlaceholder = true, // no placeholder rendered if false
        useScrollTracker = true, // the internal component to give feedback for repositioning

        // advanced objects
        styles = {}, // optional. passive style over-rides (eg. color, opacity); has 
            // properties viewport, scrollblock, cradle, scrolltracker, placeholderframe, 
            // placeholdererrorframe, placeholderliner or placeholdererrorliner. Do not make structural changes!
        placeholderMessages = {}, // messages presented by default placeholder. See documentation
        callbacks = {}, // optional. closures to get direct information streams of some component utilites
            // can contain functionsCallback, which provides access to internal scroller functions 
            //(mostly cache management)
        technical = {}, // optional. technical settings like VIEWPORT_RESIZE_TIMEOUT

        // information for host cell content
        scrollerProperties, // required for embedded scroller; shares scroller settings with content

    } = props

    let isMinimalPropsFail = false
    if (!(cellWidth && cellHeight && getItem )) {
        console.log('RIGS: cellWidth, cellHeight, and getItem are required')
        isMinimalPropsFail = true
    }

    // ---------------------[ Data setup ]----------------------

    const originalValues = {
        cellHeight,
        cellWidth,
        cellMinHeight,
        cellMinWidth,
        gap,
        padding,
        startingIndex,
        startingListSize,
        runwaySize,
        cacheMax,
    }

    // avoid null/undefined
    styles = styles ?? {}
    callbacks = callbacks ?? {}
    technical = technical ?? {}
    startingIndex = startingIndex ?? 0
    startingListSize = startingListSize ?? 0
    runwaySize = runwaySize ?? 3
    usePlaceholder = usePlaceholder ?? true
    useScrollTracker = useScrollTracker ?? true
    cellMinHeight = cellMinHeight ?? 0
    cellMinWidth = cellMinWidth ?? 0
    cacheMax = cacheMax ?? 0

    cellHeight = +cellHeight
    cellWidth = +cellWidth
    cellMinHeight = +cellMinHeight
    cellMinWidth = +cellMinWidth
    gap = +gap
    padding = +padding
    startingIndex = +startingIndex
    startingListSize = +startingListSize
    runwaySize = +runwaySize
    cacheMax = +cacheMax

    const verifiedValues = {
        cellHeight,
        cellWidth,
        cellMinHeight,
        cellMinWidth,
        gap,
        padding,
        startingIndex,
        startingListSize,
        runwaySize,
        cacheMax,        
    }

    cellMinHeight = Math.max(cellMinHeight, 25)
    cellMinWidth = Math.max(cellMinWidth, 25)
    cellMinHeight = Math.min(cellHeight, cellMinHeight)
    cellMinWidth = Math.min(cellWidth, cellMinWidth)

    // prop constraints - non-negative values
    runwaySize = Math.max(1,runwaySize) // runwaysize must be at least 1
    startingListSize = Math.max(0,startingListSize)
    startingIndex = Math.max(0,startingIndex)

    // package
    let problems = 0
    for (const prop in verifiedValues) {
        if (isNaN(verifiedValues[prop])) {
            problems++
        } 
    }

    if (problems) {
        console.error('Error: invalid number - compare originalValues and verifiedValues', 
            originalValues, verifiedValues)
    }

    // enums
    if (!['horizontal','vertical'].includes(orientation)) { 
        orientation = 'vertical'
    }
    if (!['preload','keepload','cradle'].includes(cache)) {
        cache = 'cradle'
    }
    if (!['uniform', 'variable'].includes(layout)) {
        layout = 'uniform'
    }

    const gridSpecs = {
        orientation,
        gap,
        padding,
        cellHeight,
        cellWidth,
        cellMinHeight,
        cellMinWidth,
        layout,
    }

    const gridSpecsRef = useRef(gridSpecs)

    // state
    const [scrollerState, setScrollerState] = useState('setup') // setup, setlistsize, ready
    // system
    const stylesRef = useRef(styles)
    const callbacksRef = useRef(callbacks)
    const placeholderMessagesRef = useRef(placeholderMessages)

    let {

        showAxis, // boolean; axis can be made visible for debug
        triggerlineOffset, // distance from cell head or tail for content shifts above/below axis
        // timeouts
        VIEWPORT_RESIZE_TIMEOUT,
        ONAFTERSCROLL_TIMEOUT,
        IDLECALLBACK_TIMEOUT,
        VARIABLE_MEASUREMENTS_TIMEOUT,
        // ratios:
        MAX_CACHE_OVER_RUN, // max streaming over-run as ratio to cacheMax
        CACHE_PARTITION_SIZE, 

    } = technical

    VIEWPORT_RESIZE_TIMEOUT = VIEWPORT_RESIZE_TIMEOUT ?? 250
    ONAFTERSCROLL_TIMEOUT = ONAFTERSCROLL_TIMEOUT ?? 100
    IDLECALLBACK_TIMEOUT = IDLECALLBACK_TIMEOUT ?? 250
    VARIABLE_MEASUREMENTS_TIMEOUT = VARIABLE_MEASUREMENTS_TIMEOUT ?? 250
    
    MAX_CACHE_OVER_RUN = MAX_CACHE_OVER_RUN ?? 1.5
    CACHE_PARTITION_SIZE = CACHE_PARTITION_SIZE ?? 30

    if (typeof showAxis != 'boolean') showAxis = false

    triggerlineOffset = triggerlineOffset ?? 10

    if (typeof usePlaceholder != 'boolean') usePlaceholder = true
    if (typeof useScrollTracker != 'boolean') useScrollTracker = true

    // for mount version
    const scrollerSessionIDRef = useRef(null)
    const scrollerID = scrollerSessionIDRef.current

    // for children
    const cacheHandlerRef = useRef(null)

    const listsizeRef = useRef(startingListSize)

    const listsize = listsizeRef.current

    // tests for React with Object.is for changed properties; avoid re-renders with no change
    if (!compareProps(gridSpecs, gridSpecsRef.current)) {
        gridSpecsRef.current = gridSpecs
    }

    if (!compareProps(styles, stylesRef.current)) {
        stylesRef.current = styles
    }
    if (!compareProps(callbacks, callbacksRef.current)) {
        callbacksRef.current = callbacks
    }
    if (!compareProps(placeholderMessages, placeholderMessagesRef.current)) {
        placeholderMessagesRef.current = placeholderMessages
    }

    // -------------------------[ Initialization ]-------------------------------

    const getCacheAPI = (cacheHandler) => {
        cacheHandlerRef.current = cacheHandler
    }

    useEffect (() => {

        if (scrollerSessionIDRef.current === null) { // defend against React.StrictMode double run
            scrollerSessionIDRef.current = globalScrollerID++
<<<<<<< HEAD
            // cacheHandlerRef.current = new CacheHandler(scrollerSessionIDRef.current, setListsize, listsizeRef, 
            //     CACHE_PARTITION_SIZE)
=======
            cacheHandlerRef.current = new CacheHandler(scrollerSessionIDRef.current, listsizeRef, 
                CACHE_PARTITION_SIZE)
>>>>>>> 58f243e9
        }

    },[]);

    // called when getItem returns null, or direct call from user (see serviceHandler)
    const updateListsize = useCallback((listsize) =>{

        if (listsize == listsizeRef.current) return

        listsizeRef.current = listsize

        // inform the user
        callbacksRef.current.newListsize && callbacksRef.current.newListsize(listsize)

        setScrollerState('setlistsize')

    },[])

    // ---------------------[ State handling ]------------------------

    useEffect(() => {

        switch (scrollerState) {
            case 'setup':
            case 'setlistsize':
                setScrollerState('ready')
        }

    },[scrollerState])

    // --------------------[ Render ]---------------------

    if (problems || isMinimalPropsFail) {
        return <div>error: see console.</div>        
    }

    // component calls are deferred by scrollerState to give cacheHandler a chance to initialize
    return <ErrorBoundary
        FallbackComponent= { ErrorFallback }
        onReset= { () => {
          // response tbd; there may not need to be one
        }}
        onError = {(error: Error, info: {componentStack: string}) => {
            console.log('react-infinite-grid-scroller captured error', error)
        }}
    >

        {(scrollerState != 'setup') && <Viewport

            gridSpecs = { gridSpecsRef.current }
            styles = { stylesRef.current }
            // scrollerProperties = { scrollerProperties }
            scrollerID = { scrollerID }
            VIEWPORT_RESIZE_TIMEOUT = { VIEWPORT_RESIZE_TIMEOUT }

        >
        
            {<Scrollblock

                gridSpecs = { gridSpecsRef.current }
                styles = { stylesRef.current }
                listsize = { listsize }
                scrollerID = { scrollerID }
                
            >
                <Cradle 

                    gridSpecs = { gridSpecsRef.current }
                    styles = { stylesRef.current }
                    listsize = { listsize }
                    updateListsize = { updateListsize }
                    cache = { cache }
                    cacheMax = { cacheMax }
                    userCallbacks = { callbacksRef.current }
                    startingIndex = { startingIndex }
                    getItem = { getItem }
                    placeholder = { placeholder }
                    placeholderMessages = { placeholderMessagesRef.current }
                    runwaySize = { runwaySize }
                    triggerlineOffset = { triggerlineOffset }
                    scrollerProperties = { scrollerProperties }

                    cacheHandler = { cacheHandlerRef.current }
                    usePlaceholder = { usePlaceholder }
                    useScrollTracker = { useScrollTracker }
                    showAxis = { showAxis }
                    ONAFTERSCROLL_TIMEOUT = { ONAFTERSCROLL_TIMEOUT }
                    IDLECALLBACK_TIMEOUT = { IDLECALLBACK_TIMEOUT }
                    MAX_CACHE_OVER_RUN = { MAX_CACHE_OVER_RUN }
                    VARIABLE_MEASUREMENTS_TIMEOUT = { VARIABLE_MEASUREMENTS_TIMEOUT }
                    scrollerID = { scrollerID }

                />
            </Scrollblock>}
        </Viewport>}
        {(scrollerState != 'setup') && <div data-type = 'cacheroot' style = { cacherootstyle }>
            <PortalCache 
                scrollerSessionIDRef = { scrollerSessionIDRef }
                setListsize = { setListsize } 
                listsizeRef = { listsizeRef } 
                getCacheAPI = { getCacheAPI } 
                CACHE_PARTITION_SIZE = { CACHE_PARTITION_SIZE } />
        </div>} 
    </ErrorBoundary>
}

export default InfiniteGridScroller

// ----------------------------[ Support ]------------------------------

const cacherootstyle = {display:'none'}// as React.CSSProperties // static, out of view 

// utility
function compareProps (obj1,obj2) {
    if (!obj1 || !obj2) return false
    const keys = Object.keys(obj1)
    for (const key of keys) {
        if (!Object.is(obj1[key],obj2[key])) {
            return false
        }
    }
    return true
}<|MERGE_RESOLUTION|>--- conflicted
+++ resolved
@@ -298,13 +298,8 @@
 
         if (scrollerSessionIDRef.current === null) { // defend against React.StrictMode double run
             scrollerSessionIDRef.current = globalScrollerID++
-<<<<<<< HEAD
             // cacheHandlerRef.current = new CacheHandler(scrollerSessionIDRef.current, setListsize, listsizeRef, 
             //     CACHE_PARTITION_SIZE)
-=======
-            cacheHandlerRef.current = new CacheHandler(scrollerSessionIDRef.current, listsizeRef, 
-                CACHE_PARTITION_SIZE)
->>>>>>> 58f243e9
         }
 
     },[]);
@@ -403,7 +398,7 @@
         {(scrollerState != 'setup') && <div data-type = 'cacheroot' style = { cacherootstyle }>
             <PortalCache 
                 scrollerSessionIDRef = { scrollerSessionIDRef }
-                setListsize = { setListsize } 
+                setListsize = { updateListsize } 
                 listsizeRef = { listsizeRef } 
                 getCacheAPI = { getCacheAPI } 
                 CACHE_PARTITION_SIZE = { CACHE_PARTITION_SIZE } />
