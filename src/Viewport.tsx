--- conflicted
+++ resolved
@@ -159,13 +159,6 @@
             overflow:'scroll',//'auto', 'scroll' for iOS Safari
             WebkitOverflowScrolling: 'touch',// for iOS Safari
             overflowAnchor:'none', // crucial!
-<<<<<<< HEAD
-            scrollBehavior:'auto',
-            // webkitOverflowScrolling: 'touch',
-
-=======
-            
->>>>>>> c79ff77e
         }
 
     },[styles.viewport])
