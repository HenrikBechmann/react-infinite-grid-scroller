// Viewport.tsx
// copyright (c) 2019-present Henrik Bechmann, Toronto, Licence: MIT

/*
    The role of viewport is to provide viewport data to its children (Scrollblock and Cradle) through the
    ViewportContext object, and act as the visible screen portal of the list being shown.
    If Viewport is resized, it notifies the Cradle to reconfigure.

*/

import React, {

    useState, 
    useRef, 
    useEffect, 
    useLayoutEffect, 
    useMemo, 
    useCallback,
    useContext,
    CSSProperties,

} from 'react'

import { 
    useDragLayer, 
    DragLayerMonitor, 
} from 'react-dnd'

import DndViewport from './Viewport/DndViewport'
// import DndDragBar from './InfiniteGridScroller/DndDragBar'
import DndScrollTab from './Viewport/DndScrollTab'

import { MasterDndContext, ScrollerDndContext } from './InfiniteGridScroller'

// popup position tracker for repositioning
import ScrollTracker from './Viewport/ScrollTracker'

export const ViewportContext = React.createContext(null) // for children


// determine if DndViewport is required
const ViewportController = (props) => {

    const 
        scrollerDndContext = useContext(ScrollerDndContext),
        masterDndContext = useContext(MasterDndContext),
        { scrollerID } = props

    if (
        masterDndContext.installed &&
        // && (masterDndContext.scrollerID == scrollerID // root viewport is needed for DndDragBar
        //     || 
        scrollerDndContext.dndOptions.enabled) {

        return <DndViewport {...props}/>

    } else {

        const 
            viewportFrameElementRef = useRef(null),
            enhancedProps = {...props,viewportFrameElementRef}

        return <Viewport {...enhancedProps} />

    }

}

export default ViewportController

export const Viewport = ({

    children, 
    gridSpecs,
    styles,
    scrollerID,
    VIEWPORT_RESIZE_TIMEOUT,
    useScrollTracker,
    // outerViewportElementRef,
    viewportFrameElementRef,
    showScrollTabs,
    SCROLLTAB_INTERVAL_MILLISECONDS,
    SCROLLTAB_INTERVAL_PIXELS,

}) => {

    // -----------------------[ initialize ]------------------

    const 
        masterDndContext = useContext(MasterDndContext),
        // { dragContext } = masterDndContext,
        { orientation } = gridSpecs,
        [ viewportState, setViewportState ] = useState('setup'), // setup, resizing, resized, ready
<<<<<<< HEAD
    
        outerViewportElementRef = useRef(null)

    // console.log('viewport viewportState', scrollerID, viewportState)

    if (masterDndContext.installed 
        && (scrollerID === masterDndContext.scrollerID) 
        && !masterDndContext.setViewportState) {

        masterDndContext.setViewportState = setViewportState
=======
        outerViewportElementRef = useRef(null),
        viewportStateRef = useRef(null) // for useCallback -> resizeCallback scope
>>>>>>> f334c332

    viewportStateRef.current = viewportState

    const 
        isMountedRef = useRef(true),
        viewportElementRef = useRef(null),
        scrollTrackerAPIRef = useRef(null),
        // viewportContextRef is passed as a resizing interrupt (through context) to children
        viewportContextRef = useRef(
            {

                isResizing:false, 
                // viewportDimensions:null,
                elementRef:null,
                frameElementRef:null,
                scrollTrackerAPIRef,

            }
        )

    // mark as unmounted
    useEffect(() =>{

        isMountedRef.current = true

        return () => {

            isMountedRef.current = false

        }
    },[])

    // --------------------[ viewport resizer interrupt ]-----------------------

    const 
        resizeTimeridRef = useRef(null),
        isResizingRef = useRef(false),
        resizeObserverRef = useRef(null)

    // set up resizeObserver
    useEffect(()=>{

        // initialize
        resizeObserverRef.current = new ResizeObserver(resizeCallback)
        resizeObserverRef.current.observe(viewportElementRef.current)

        // unmount
        return () => {

            resizeObserverRef.current.disconnect()

        }

    },[])

    // used by resizeObserver; generates interrupt
    const resizeCallback = useCallback((entries)=>{

        if (viewportStateRef.current == 'setup') return

        const target = entries[0].target

        // no need to trigger interrupt on first resize notification
        if (!target.dataset.initialized) {

            target.dataset.initialized = 'true'

                return
                
        }

        // generate interrupt response, if initiating resize
        if (!isResizingRef.current) {

            viewportContextRef.current.isResizing = isResizingRef.current = true 

            // new object creation triggers a realtime interrupt message to cradle through context
            viewportContextRef.current = {...viewportContextRef.current}

            if (isMountedRef.current) setViewportState('resizing')

        }

        // finalize resizing after timeout
        clearTimeout(resizeTimeridRef.current)
        resizeTimeridRef.current = setTimeout(() => {

            isResizingRef.current = false
            if (isMountedRef.current) {
                setViewportState('resized')
            }

        },VIEWPORT_RESIZE_TIMEOUT)

    },[])

    // ----------------------------------[ calculate config values ]--------------------------------

    // styles
    const 
        divframestyleRef = useRef<CSSProperties>({
            position:'absolute',
            inset:'0',
        }),
        divlinerstyleRef = useRef(null)

    // initialize with inherited styles
    divlinerstyleRef.current = useMemo(() => {

        return {

            ...styles.viewport,
            position:'absolute',
            inset:0,
            overflow:'scroll',//'auto', 'scroll' for iOS Safari
            WebkitOverflowScrolling: 'touch',// for iOS Safari
            overflowAnchor:'none', // crucial!
        }

    },[styles.viewport])

    const divtrackerstyleRef = useRef(null)

    // initialize with inherited styles
    divtrackerstyleRef.current = useMemo(() => {

        return {

            // ...styles.viewport,
            position:'absolute',
            top:0,
            left:0
            
        }

    },[styles.viewport])

    // update viewportContextRef
    viewportContextRef.current = useMemo(() => {

        if (viewportState == 'setup') return viewportContextRef.current

        const 
            localViewportData = {
                elementRef:viewportElementRef,
                frameElementRef:viewportFrameElementRef,
                outerElementRef:outerViewportElementRef,
                isResizing:isResizingRef.current,
            },

            // trigger context change with new object
            viewportdataobject = {...viewportContextRef.current, ...localViewportData}

        return  viewportdataobject

    },[orientation, isResizingRef.current, viewportState])

    // --------------------[ state processing ]---------------------------
    
    useLayoutEffect(()=>{
        switch (viewportState) {

            case 'resized':
            case 'setup': {
                setViewportState('ready')
                break
            }

        }
    },[viewportState])

    // ----------------------[ render ]--------------------------------

    return <ViewportContext.Provider value = { viewportContextRef.current }>

        <div ref = {outerViewportElementRef} data-type = 'outer-viewport-frame' style = {divframestyleRef.current}>
        <div ref = {viewportFrameElementRef} data-type = 'viewport-frame' style = {divframestyleRef.current}>
            {showScrollTabs 
                && <>
                    <DndScrollTab 
                        position = 'head' 
                        gridSpecs = {gridSpecs} 
                        SCROLLTAB_INTERVAL_MILLISECONDS = {SCROLLTAB_INTERVAL_MILLISECONDS} 
                        SCROLLTAB_INTERVAL_PIXELS = {SCROLLTAB_INTERVAL_PIXELS}
                    />
                    <DndScrollTab 
                        position = 'tail' 
                        gridSpecs = {gridSpecs} 
                        SCROLLTAB_INTERVAL_MILLISECONDS = {SCROLLTAB_INTERVAL_MILLISECONDS} 
                        SCROLLTAB_INTERVAL_PIXELS = {SCROLLTAB_INTERVAL_PIXELS}
                    />
                </>
            }
            <div 
                data-type = 'viewport'
                data-scrollerid = { scrollerID }
                style = { divlinerstyleRef.current }
                ref = { viewportElementRef }
            >
                { (viewportState != 'setup') && children }
            </div>
            {useScrollTracker 
                && <ScrollTracker 
                    scrollTrackerAPIRef = {scrollTrackerAPIRef}
                    styles = { styles.scrolltracker }
                />
            }
        </div>
        </div>
    </ViewportContext.Provider>
    
} // Viewport<|MERGE_RESOLUTION|>--- conflicted
+++ resolved
@@ -91,21 +91,8 @@
         // { dragContext } = masterDndContext,
         { orientation } = gridSpecs,
         [ viewportState, setViewportState ] = useState('setup'), // setup, resizing, resized, ready
-<<<<<<< HEAD
-    
-        outerViewportElementRef = useRef(null)
-
-    // console.log('viewport viewportState', scrollerID, viewportState)
-
-    if (masterDndContext.installed 
-        && (scrollerID === masterDndContext.scrollerID) 
-        && !masterDndContext.setViewportState) {
-
-        masterDndContext.setViewportState = setViewportState
-=======
         outerViewportElementRef = useRef(null),
         viewportStateRef = useRef(null) // for useCallback -> resizeCallback scope
->>>>>>> f334c332
 
     viewportStateRef.current = viewportState
 
